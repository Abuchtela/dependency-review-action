--- conflicted
+++ resolved
@@ -41,11 +41,8 @@
   "devDependencies": {
     "@types/jest": "^27.5.2",
     "@types/node": "^16.18.11",
-<<<<<<< HEAD
-=======
     "@typescript-eslint/eslint-plugin": "^5.45.0",
     "@typescript-eslint/parser": "^5.48.0",
->>>>>>> efd78809
     "@types/spdx-expression-parse": "^3.0.2",
     "@types/spdx-satisfies": "^0.1.0",
     "@typescript-eslint/eslint-plugin": "^5.45.0",
